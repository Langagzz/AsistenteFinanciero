<<<<<<< HEAD
=======
"""
financial_dashboard.py
----------------------

Este script crea una interfaz web sencilla utilizando Streamlit para analizar
extractos bancarios. Permite al usuario subir su fichero de movimientos, ver
resúmenes de ingresos y gastos, gráficos interactivos por categorías y meses,
y recibir consejos y planes de ahorro sugeridos basados en los datos.

Para ejecutar la aplicación:

    pip install streamlit plotly pandas numpy xlrd
    pip install streamlit plotly pandas xlrd
    streamlit run financial_dashboard.py

La aplicación se abrirá en tu navegador predeterminado (normalmente en
http://localhost:8501). Carga tu extracto bancario (en formato Excel o CSV) y
obtendrás un análisis visual de tus gastos.
"""
>>>>>>> 67a9cc2d
"""Streamlit dashboard for the financial assistant."""

import os
import tempfile
<<<<<<< HEAD
=======
import streamlit as st
>>>>>>> 67a9cc2d

import pandas as pd
import plotly.express as px
import streamlit as st

from financial_assistant import FinancialAssistant


<<<<<<< HEAD
def main() -> None:
    """Run the Streamlit dashboard application.

    This function loads the user-uploaded bank statement, analyzes the
    transactions using :class:`FinancialAssistant` and displays charts
    and tips in a Streamlit interface.
    """
=======
def main():
def main() -> None:
    """Run the Streamlit dashboard application."""
>>>>>>> 67a9cc2d
    st.set_page_config(page_title="Asistente financiero", layout="wide")
    st.title("Asistente financiero y analizador de gastos")
    st.write(
        "Carga tu extracto bancario y obtén un análisis visual de tus movimientos, consejos de ahorro y planes para alcanzar tus objetivos."
    )

    uploaded_file = st.file_uploader(
<<<<<<< HEAD
        "Sube tu extracto bancario en formato Excel (.xls, .xlsx) o CSV", type=["xls", "xlsx", "csv"]
    )

=======
@@ -39,104 +39,103 @@ def main():
        "Sube tu extracto bancario en formato Excel (.xls, .xlsx) o CSV", type=["xls", "xlsx", "csv"]
    )

    if uploaded_file is not None:
        # Guardamos el archivo en un fichero temporal
        suffix = os.path.splitext(uploaded_file.name)[1]
        with tempfile.NamedTemporaryFile(delete=False, suffix=suffix) as tmpfile:
            tmpfile.write(uploaded_file.getvalue())
            tmp_path = tmpfile.name

        # Procesamos el extracto con FinancialAssistant
        assistant = FinancialAssistant(tmp_path)
        try:
            assistant.load_transactions()
            assistant.classify_transactions()
            assistant.compute_summaries()
        except Exception as e:
            st.error(f"Error al procesar el fichero: {e}")
            return

        # Mostrar tabla de movimientos
        st.header("Movimientos bancarios")
        st.dataframe(assistant.dataframe[['fecha_operacion', 'concepto', 'importe', 'categoria']])

        # Resumen de ingresos/gastos
        total_ingresos = assistant.dataframe[assistant.dataframe['importe'] > 0]['importe'].sum()
        total_gastos = assistant.dataframe[assistant.dataframe['importe'] < 0]['importe'].sum()
        ahorro = total_ingresos + total_gastos
        total_gastos = -assistant.dataframe[assistant.dataframe['importe'] < 0]['importe'].sum()
        ahorro = total_ingresos - total_gastos
        col1, col2, col3 = st.columns(3)
        col1.metric("Ingresos totales", f"{total_ingresos:,.2f} €")
        col2.metric("Gastos totales", f"{total_gastos:,.2f} €")
        col3.metric("Ahorro neto", f"{ahorro:,.2f} €")

        # Gráfico de barras de gastos/ingresos por categoría
        cat_totals = assistant.category_totals.copy()
        cat_totals['signo'] = cat_totals['importe'].apply(lambda x: 'Ingresos' if x >= 0 else 'Gastos')
        fig_bar = px.bar(
            cat_totals,
            x='categoria',
            y='importe',
            color='signo',
            title='Totales por categoría',
            labels={'importe': 'Importe (€)', 'categoria': 'Categoría'},
        )
        st.plotly_chart(fig_bar, use_container_width=True)

        # Gráfico de líneas o áreas por mes y categoría (solo gastos negativos)
        monthly = assistant.monthly_summary_df.copy().astype(float)
        monthly.index = monthly.index.astype(str)
        gastos_mensuales = monthly.applymap(lambda x: x if x < 0 else 0)
        fig_area = px.area(
            gastos_mensuales.reset_index().melt(id_vars='mes', var_name='Categoría', value_name='Importe'),
            x='mes',
            y='Importe',
            color='Categoría',
            title='Evolución mensual de los gastos por categoría',
            labels={'mes': 'Mes', 'Importe': 'Importe (€)'},
        )
        st.plotly_chart(fig_area, use_container_width=True)

        # Consejos y planes de ahorro
        st.header("Consejos para tu economía")
        tips = assistant.generate_tips()
        for tip in tips:
            st.markdown(f"- {tip}")

        # Detección automática de suscripciones periódicas
        import numpy as np
        st.header("Suscripciones mensuales")
        df_sub = assistant.dataframe.copy()
        df_sub['fecha_operacion'] = pd.to_datetime(df_sub['fecha_operacion'])
        subs = []
        for (desc, imp), grupo in df_sub.groupby(['concepto', 'importe']):
            fechas = grupo['fecha_operacion'].sort_values()
            diffs = fechas.diff().dt.days.dropna()
            if len(diffs) >= 2:
                med = diffs.median()
                if 25 <= med <= 35:
                    subs.append({
                        'Suscripción': desc,
                        'Importe (€)': imp,
                        'Primer pago': fechas.min(),
                        'Último pago': fechas.max(),
                        'Veces detectadas': int(len(grupo)),
                        'Intervalo medio (días)': int(med)
                    })
        if subs:
            subs_df = pd.DataFrame(subs)
            st.table(subs_df)
        else:
            st.info("No se detectan suscripciones periódicas automáticas.")

        # Planes de ahorro sugeridos
        st.header("Planes de ahorro sugeridos")
        plans = assistant.suggest_saving_plan() if hasattr(assistant, 'suggest_saving_plan') else []
        plans = assistant.suggest_saving_plan()
        for plan in plans:
            st.markdown(f"- {plan}")

    else:
>>>>>>> 67a9cc2d
    if uploaded_file is None:
        st.info(
            "Por favor, sube un archivo para comenzar el análisis. Puedes exportar tu extracto bancario desde tu banco en formato Excel o CSV."
        )
        return

    suffix = os.path.splitext(uploaded_file.name)[1]
    with tempfile.NamedTemporaryFile(delete=False, suffix=suffix) as tmpfile:
        tmpfile.write(uploaded_file.getvalue())
        tmp_path = tmpfile.name

    assistant = FinancialAssistant(tmp_path)
    try:
        assistant.load_transactions()
        assistant.classify_transactions()
        assistant.compute_summaries()
    except Exception as e:
        st.error(f"Error al procesar el fichero: {e}")
        return

    st.header("Movimientos bancarios")
    st.dataframe(assistant.dataframe[["fecha_operacion", "concepto", "importe", "categoria"]])

    total_ingresos = assistant.dataframe[assistant.dataframe["importe"] > 0]["importe"].sum()
    total_gastos = -assistant.dataframe[assistant.dataframe["importe"] < 0]["importe"].sum()
    ahorro = total_ingresos - total_gastos
    col1, col2, col3 = st.columns(3)
    col1.metric("Ingresos totales", f"{total_ingresos:,.2f} €")
    col2.metric("Gastos totales", f"{total_gastos:,.2f} €")
    col3.metric("Ahorro neto", f"{ahorro:,.2f} €")

    cat_totals = assistant.category_totals.copy()
    cat_totals["signo"] = cat_totals["importe"].apply(lambda x: "Ingresos" if x >= 0 else "Gastos")
    fig_bar = px.bar(
        cat_totals,
        x="categoria",
        y="importe",
        color="signo",
        title="Totales por categoría",
        labels={"importe": "Importe (€)", "categoria": "Categoría"},
    )
    st.plotly_chart(fig_bar, use_container_width=True)

    monthly = assistant.monthly_summary_df.copy().astype(float)
    monthly.index = monthly.index.astype(str)
    gastos_mensuales = monthly.applymap(lambda x: x if x < 0 else 0)
    fig_area = px.area(
        gastos_mensuales.reset_index().melt(id_vars="mes", var_name="Categoría", value_name="Importe"),
        x="mes",
        y="Importe",
        color="Categoría",
        title="Evolución mensual de los gastos por categoría",
        labels={"mes": "Mes", "Importe": "Importe (€)"},
    )
    st.plotly_chart(fig_area, use_container_width=True)

    st.header("Consejos para tu economía")
    for tip in assistant.generate_tips():
        st.markdown(f"- {tip}")

    st.header("Suscripciones detectadas")
    subs_df = assistant.detect_subscriptions()
    if subs_df.empty:
        st.info("No se detectan suscripciones periódicas automáticas.")
    else:
        st.table(subs_df)

    st.header("Planes de ahorro sugeridos")
    for plan in assistant.suggest_saving_plan():
        st.markdown(f"- {plan}")


if __name__ == "__main__":
    main()<|MERGE_RESOLUTION|>--- conflicted
+++ resolved
@@ -1,33 +1,9 @@
-<<<<<<< HEAD
-=======
-"""
-financial_dashboard.py
-----------------------
 
-Este script crea una interfaz web sencilla utilizando Streamlit para analizar
-extractos bancarios. Permite al usuario subir su fichero de movimientos, ver
-resúmenes de ingresos y gastos, gráficos interactivos por categorías y meses,
-y recibir consejos y planes de ahorro sugeridos basados en los datos.
-
-Para ejecutar la aplicación:
-
-    pip install streamlit plotly pandas numpy xlrd
-    pip install streamlit plotly pandas xlrd
-    streamlit run financial_dashboard.py
-
-La aplicación se abrirá en tu navegador predeterminado (normalmente en
-http://localhost:8501). Carga tu extracto bancario (en formato Excel o CSV) y
-obtendrás un análisis visual de tus gastos.
-"""
->>>>>>> 67a9cc2d
 """Streamlit dashboard for the financial assistant."""
 
 import os
 import tempfile
-<<<<<<< HEAD
-=======
-import streamlit as st
->>>>>>> 67a9cc2d
+
 
 import pandas as pd
 import plotly.express as px
@@ -36,7 +12,7 @@
 from financial_assistant import FinancialAssistant
 
 
-<<<<<<< HEAD
+
 def main() -> None:
     """Run the Streamlit dashboard application.
 
@@ -44,11 +20,7 @@
     transactions using :class:`FinancialAssistant` and displays charts
     and tips in a Streamlit interface.
     """
-=======
-def main():
-def main() -> None:
-    """Run the Streamlit dashboard application."""
->>>>>>> 67a9cc2d
+
     st.set_page_config(page_title="Asistente financiero", layout="wide")
     st.title("Asistente financiero y analizador de gastos")
     st.write(
@@ -56,115 +28,11 @@
     )
 
     uploaded_file = st.file_uploader(
-<<<<<<< HEAD
+
         "Sube tu extracto bancario en formato Excel (.xls, .xlsx) o CSV", type=["xls", "xlsx", "csv"]
     )
 
-=======
-@@ -39,104 +39,103 @@ def main():
-        "Sube tu extracto bancario en formato Excel (.xls, .xlsx) o CSV", type=["xls", "xlsx", "csv"]
-    )
 
-    if uploaded_file is not None:
-        # Guardamos el archivo en un fichero temporal
-        suffix = os.path.splitext(uploaded_file.name)[1]
-        with tempfile.NamedTemporaryFile(delete=False, suffix=suffix) as tmpfile:
-            tmpfile.write(uploaded_file.getvalue())
-            tmp_path = tmpfile.name
-
-        # Procesamos el extracto con FinancialAssistant
-        assistant = FinancialAssistant(tmp_path)
-        try:
-            assistant.load_transactions()
-            assistant.classify_transactions()
-            assistant.compute_summaries()
-        except Exception as e:
-            st.error(f"Error al procesar el fichero: {e}")
-            return
-
-        # Mostrar tabla de movimientos
-        st.header("Movimientos bancarios")
-        st.dataframe(assistant.dataframe[['fecha_operacion', 'concepto', 'importe', 'categoria']])
-
-        # Resumen de ingresos/gastos
-        total_ingresos = assistant.dataframe[assistant.dataframe['importe'] > 0]['importe'].sum()
-        total_gastos = assistant.dataframe[assistant.dataframe['importe'] < 0]['importe'].sum()
-        ahorro = total_ingresos + total_gastos
-        total_gastos = -assistant.dataframe[assistant.dataframe['importe'] < 0]['importe'].sum()
-        ahorro = total_ingresos - total_gastos
-        col1, col2, col3 = st.columns(3)
-        col1.metric("Ingresos totales", f"{total_ingresos:,.2f} €")
-        col2.metric("Gastos totales", f"{total_gastos:,.2f} €")
-        col3.metric("Ahorro neto", f"{ahorro:,.2f} €")
-
-        # Gráfico de barras de gastos/ingresos por categoría
-        cat_totals = assistant.category_totals.copy()
-        cat_totals['signo'] = cat_totals['importe'].apply(lambda x: 'Ingresos' if x >= 0 else 'Gastos')
-        fig_bar = px.bar(
-            cat_totals,
-            x='categoria',
-            y='importe',
-            color='signo',
-            title='Totales por categoría',
-            labels={'importe': 'Importe (€)', 'categoria': 'Categoría'},
-        )
-        st.plotly_chart(fig_bar, use_container_width=True)
-
-        # Gráfico de líneas o áreas por mes y categoría (solo gastos negativos)
-        monthly = assistant.monthly_summary_df.copy().astype(float)
-        monthly.index = monthly.index.astype(str)
-        gastos_mensuales = monthly.applymap(lambda x: x if x < 0 else 0)
-        fig_area = px.area(
-            gastos_mensuales.reset_index().melt(id_vars='mes', var_name='Categoría', value_name='Importe'),
-            x='mes',
-            y='Importe',
-            color='Categoría',
-            title='Evolución mensual de los gastos por categoría',
-            labels={'mes': 'Mes', 'Importe': 'Importe (€)'},
-        )
-        st.plotly_chart(fig_area, use_container_width=True)
-
-        # Consejos y planes de ahorro
-        st.header("Consejos para tu economía")
-        tips = assistant.generate_tips()
-        for tip in tips:
-            st.markdown(f"- {tip}")
-
-        # Detección automática de suscripciones periódicas
-        import numpy as np
-        st.header("Suscripciones mensuales")
-        df_sub = assistant.dataframe.copy()
-        df_sub['fecha_operacion'] = pd.to_datetime(df_sub['fecha_operacion'])
-        subs = []
-        for (desc, imp), grupo in df_sub.groupby(['concepto', 'importe']):
-            fechas = grupo['fecha_operacion'].sort_values()
-            diffs = fechas.diff().dt.days.dropna()
-            if len(diffs) >= 2:
-                med = diffs.median()
-                if 25 <= med <= 35:
-                    subs.append({
-                        'Suscripción': desc,
-                        'Importe (€)': imp,
-                        'Primer pago': fechas.min(),
-                        'Último pago': fechas.max(),
-                        'Veces detectadas': int(len(grupo)),
-                        'Intervalo medio (días)': int(med)
-                    })
-        if subs:
-            subs_df = pd.DataFrame(subs)
-            st.table(subs_df)
-        else:
-            st.info("No se detectan suscripciones periódicas automáticas.")
-
-        # Planes de ahorro sugeridos
-        st.header("Planes de ahorro sugeridos")
-        plans = assistant.suggest_saving_plan() if hasattr(assistant, 'suggest_saving_plan') else []
-        plans = assistant.suggest_saving_plan()
-        for plan in plans:
-            st.markdown(f"- {plan}")
-
-    else:
->>>>>>> 67a9cc2d
     if uploaded_file is None:
         st.info(
             "Por favor, sube un archivo para comenzar el análisis. Puedes exportar tu extracto bancario desde tu banco en formato Excel o CSV."
